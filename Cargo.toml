[package]
name = "roughenough"
version = "1.3.0-draft11"
repository = "https://github.com/int08h/roughenough"
authors = ["Stuart Stock <stuart@int08h.com>", "Aaron Hill <aa1ronham@gmail.com>"]
license = "Apache-2.0"
description = "A Roughtime secure time sync server and client written in Rust"
readme = "README.md"
keywords = ["roughtime", "cryptography", "crypto"]
edition = "2021"

[badges]
travis-ci = { repository = "int08h/roughenough", branch = "master" }

[features]
default = []
awskms = ["rusoto_core", "rusoto_kms", "bytes", "futures"]
gcpkms = ["google-cloudkms1", "hyper", "hyper-rustls", "yup-oauth2", "futures", "tokio"]

[dependencies]
byteorder = "1"
chrono = "0.4"
clap = "2"
csv = "1.3"
ctrlc = { version = "3.4", features = ["termination"] }
humansize = "2"
log = "0.4"
mio = "0.6"
mio-extras = "2.0"
net2 = "0.2"
once_cell = "1.19"
rand = "0.6"
ring = "0.17"
simple_logger = "5"
serde = { version = "1.0", features = ["derive", "std"] }
serde_json = { version = "1.0"}
yaml-rust = "0.4"
zeroize = "1.8"
data-encoding = "2.6"
enum-iterator = "2.1"
<<<<<<< HEAD
ed25519-dalek = "2.1"
=======
crossbeam-queue = "0.3"
>>>>>>> 9c9ba2e0

# Used by 'awskms' and 'gcpkms'
futures = { version = "^0.3", optional = true }

# Used by 'awskms'
rusoto_core = { version = "0.47", optional = true }
rusoto_kms = { version = "0.47", optional = true }
bytes = { version = "^1.0", optional = true }

# Used by 'gcpkms'
google-cloudkms1 = { version = "2.0.8", optional = true }
hyper = { version = "^0.14", optional = true }
hyper-rustls = { version = "^0.22", optional = true }
yup-oauth2 = { version = "^5.0", optional = true }
tokio = { version = "1", features = ["full"], optional = true }

[dev-dependencies]
criterion = "0.5"

[profile.release]
lto = "fat"

[[bench]]
name = "roughenough-bench"
harness = false<|MERGE_RESOLUTION|>--- conflicted
+++ resolved
@@ -38,11 +38,8 @@
 zeroize = "1.8"
 data-encoding = "2.6"
 enum-iterator = "2.1"
-<<<<<<< HEAD
 ed25519-dalek = "2.1"
-=======
 crossbeam-queue = "0.3"
->>>>>>> 9c9ba2e0
 
 # Used by 'awskms' and 'gcpkms'
 futures = { version = "^0.3", optional = true }
