--- conflicted
+++ resolved
@@ -178,17 +178,6 @@
 
         let mut response = RtMessage::with_capacity(6);
         response.add_field(Tag::SIG, sig_bytes).unwrap();
-<<<<<<< HEAD
-=======
-
-        if self.version != Version::Classic {
-            response
-                .add_field(Tag::VER, self.version.wire_bytes())
-                .unwrap();
-        }
-
-        response.add_field(Tag::NONC, nonce).unwrap();
->>>>>>> 6852e70f
         response.add_field(Tag::PATH, path).unwrap();
         response.add_field(Tag::SREP, srep_bytes).unwrap();
         response.add_field(Tag::CERT, cert_bytes).unwrap();
